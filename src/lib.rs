//! Clients for comunicating with a [Kafka](http://kafka.apache.org/)
//! cluster.  These are:
//!
//! - `kafka::producer::Producer` - for sending message to Kafka
//! - `kafka::consumer::Consumer` - for retrieving/consuming messages from Kafka
//! - `kafka::client::KafkaClient` - a lower-level, general purpose client leaving
//!   you with more power but also more resposibility
//!
//! See module level documentation corresponding to each client individually.
#![recursion_limit = "128"]
#![cfg_attr(feature = "nightly", feature(test))]

#[macro_use]
extern crate error_chain;

#[macro_use]
extern crate log;

#[cfg(feature = "snappy")]
extern crate snap;

#[cfg(feature = "zstandard")]
extern crate zstd;

#[cfg(all(test, feature = "nightly"))]
extern crate test;

pub mod client;
mod client_internals;
mod codecs;
mod compression;
pub mod consumer;
pub mod error;
pub mod producer;
mod protocol;
<<<<<<< HEAD

pub mod compression;
=======
mod utils;
>>>>>>> ac79beab

pub use self::error::{Error, Result};<|MERGE_RESOLUTION|>--- conflicted
+++ resolved
@@ -28,16 +28,12 @@
 pub mod client;
 mod client_internals;
 mod codecs;
-mod compression;
 pub mod consumer;
 pub mod error;
 pub mod producer;
 mod protocol;
-<<<<<<< HEAD
 
 pub mod compression;
-=======
 mod utils;
->>>>>>> ac79beab
 
 pub use self::error::{Error, Result};
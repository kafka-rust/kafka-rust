--- conflicted
+++ resolved
@@ -19,13 +19,8 @@
 fnv = "1.0"
 
 flate2 = { version = "0.2", optional = true }
-<<<<<<< HEAD
 snap = { version = "0.2", optional = true }
-openssl = { version = "0.8", optional = true }
-=======
-snappy = { version = "0.4", optional = true }
 openssl = { version = "0.9", optional = true }
->>>>>>> 26eae98e
 
 [dev-dependencies]
 getopts = "0.2"
